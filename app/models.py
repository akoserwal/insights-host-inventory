from app import db
from datetime import datetime
from sqlalchemy.dialects.postgresql import JSONB, UUID
from sqlalchemy import orm

import uuid


def convert_json_facts_to_dict(fact_list):
    # print("** convert_json_facts_to_dict")
    # print("** fact_list:", fact_list)
    fact_dict = {}
    for fact in fact_list:
        # print("** fact:", fact)
        if fact["namespace"] in fact_dict:
            fact_dict[fact["namespace"]].update(fact["facts"])
        else:
            fact_dict[fact["namespace"]] = fact["facts"]
    # print("** fact_dict:", fact_dict)
    return fact_dict


def convert_dict_to_json_facts(fact_dict):
    # print("** convert_dict_to_json_facts")
    # print("** fact_dict:", fact_dict)
    fact_list = [
        {"namespace": namespace, "facts": facts}
        for namespace, facts in fact_dict.items()
    ]
    # print("** fact_list:", fact_list)
    return fact_list


class Host(db.Model):
    __tablename__ = 'hosts'

    id = db.Column(UUID(as_uuid=True), primary_key=True, default=uuid.uuid4)
    account = db.Column(db.String(10))
    display_name = db.Column(db.String(200))
<<<<<<< HEAD
    created_on = db.Column(db.DateTime,
                          default=datetime.utcnow)
    modified_on = db.Column(db.DateTime,
                          default=datetime.utcnow,
                          onupdate=datetime.utcnow)
=======
    created_on = db.Column(db.DateTime, default=datetime.utcnow)
    modified_on = db.Column(
        db.DateTime, default=datetime.utcnow, onupdate=datetime.utcnow
    )
>>>>>>> 7ba63965
    facts = db.Column(JSONB)
    tags = db.Column(JSONB)
    canonical_facts = db.Column(JSONB)

    def __init__(
        self,
        canonical_facts,
        display_name=display_name,
        account=account,
        tags=None,
        facts=None,
    ):
        self.canonical_facts = canonical_facts
        self.display_name = display_name
        self.account = account
        self.tags = tags
        self.facts = facts

    @classmethod
    def from_json(cls, d):
        return cls(
            d.get("canonical_facts"),
            d.get("display_name"),
            d.get("account"),
            d.get("tags", []),
            # Internally store the facts in a dict
            convert_json_facts_to_dict(d.get("facts", [])),
        )

    def to_json(self):
        return {
            "canonical_facts": self.canonical_facts,
            "id": self.id,
            "account": self.account,
            "display_name": self.display_name,
            "tags": self.tags,
            # Internally store the facts in a dict
            "facts": convert_dict_to_json_facts(self.facts),
        }

    def update(self, input_host):
        self.update_canonical_facts(input_host.get("canonical_facts"))

        self.update_display_name(input_host.get("display_name", None))

        self.update_facts(input_host.get("facts", []))

        self.update_tags(input_host.get("tags", []))

        db.session.commit()

    def update_display_name(self, display_name):
        if display_name:
            self.display_name = display_name

    def update_canonical_facts(self, canonical_facts):
        # FIXME: make sure new canonical facts are added
        self.canonical_facts.update(canonical_facts)
        orm.attributes.flag_modified(self, "canonical_facts")

    def update_facts(self, facts):
        if facts:
            facts_dict = convert_json_facts_to_dict(facts)
            for input_namespace, input_facts in facts_dict.items():
                if self.facts:
                    if input_namespace in self.facts:
                        # Merge the input facts dict with the existing facts dict
                        self.facts[input_namespace] = {
                            **self.facts[input_namespace], **input_facts
                        }
                    else:
                        # Create a new facts dict
                        self.facts[input_namespace] = input_facts
                else:
                    # Store a new set of facts
                    self.facts = facts_dict

                orm.attributes.flag_modified(self, "facts")

    def merge_facts_into_namespace(self, namespace, facts_dict):
        self.facts[namespace] = {**self.facts[namespace], **facts_dict}
        orm.attributes.flag_modified(self, "facts")

    def update_tags(self, tags):
        if tags:
            self.tags.extend(tags)
            orm.attributes.flag_modified(self, "tags")

    def save(self):
        db.session.add(self)
        db.session.commit()

    @staticmethod
    def get_all():
        return Host.query.all()

    def delete(self):
        db.session.delete(self)
        db.session.commit()

    def __repr__(self):
        tmpl = "<Host '%s' '%d' canonical_facts=%s facts=%s tags=%s>"
        return tmpl % (
            self.display_name, self.id, self.canonical_facts, self.facts, self.tags
        )<|MERGE_RESOLUTION|>--- conflicted
+++ resolved
@@ -37,18 +37,10 @@
     id = db.Column(UUID(as_uuid=True), primary_key=True, default=uuid.uuid4)
     account = db.Column(db.String(10))
     display_name = db.Column(db.String(200))
-<<<<<<< HEAD
-    created_on = db.Column(db.DateTime,
-                          default=datetime.utcnow)
+    created_on = db.Column(db.DateTime, default=datetime.utcnow)
     modified_on = db.Column(db.DateTime,
-                          default=datetime.utcnow,
-                          onupdate=datetime.utcnow)
-=======
-    created_on = db.Column(db.DateTime, default=datetime.utcnow)
-    modified_on = db.Column(
-        db.DateTime, default=datetime.utcnow, onupdate=datetime.utcnow
-    )
->>>>>>> 7ba63965
+                            default=datetime.utcnow,
+                            onupdate=datetime.utcnow)
     facts = db.Column(JSONB)
     tags = db.Column(JSONB)
     canonical_facts = db.Column(JSONB)
@@ -115,7 +107,8 @@
             for input_namespace, input_facts in facts_dict.items():
                 if self.facts:
                     if input_namespace in self.facts:
-                        # Merge the input facts dict with the existing facts dict
+                        # Merge the input facts dict with the
+                        # existing facts dict
                         self.facts[input_namespace] = {
                             **self.facts[input_namespace], **input_facts
                         }
